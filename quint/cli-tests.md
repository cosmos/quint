--- conflicted
+++ resolved
@@ -238,17 +238,15 @@
 <!-- !test check erc20::mempool - Syntax/Types & Effects/Unit tests -->
     quint test --main=mempool ../examples/solidity/ERC20/erc20.qnt
 
-<<<<<<< HEAD
+### OK on test erc20.qnt::erc20Tests
+
+<!-- !test check erc20::erc20Tests - Syntax/Types & Effects/Unit tests -->
+    quint test --main=erc20Tests ../examples/solidity/ERC20/erc20.qnt
+    
 ### OK on test ics20 bank
 
 <!-- !test check ics20 bank - Syntax/Types & Effects/Unit tests -->
     quint test ../examples/cosmos/ics20/bank.qnt
-=======
-### OK on test erc20.qnt::erc20Tests
-
-<!-- !test check erc20::erc20Tests - Syntax/Types & Effects/Unit tests -->
-    quint test --main=erc20Tests ../examples/solidity/ERC20/erc20.qnt
->>>>>>> 56abbcd4
 
 ### OK on typecheck SuperSpec.qnt
 
