/* ----------------------------------------------------------------------------------
 * Copyright (c) Informal Systems 2021. All rights reserved.
 * Licensed under the Apache 2.0.
 * See License.txt in the project root for license information.
 * --------------------------------------------------------------------------------- */

import { CharStreams, CommonTokenStream } from 'antlr4ts'

import { QuintLexer } from './generated/QuintLexer'
import * as p from './generated/QuintParser'
import { QuintListener } from './generated/QuintListener'
import { ParseTreeWalker } from 'antlr4ts/tree/ParseTreeWalker'

import { IrErrorMessage, QuintModule } from './quintIr'
import { IdGenerator } from './idGenerator'
import { ToIrListener } from './ToIrListener'
import { collectDefinitions } from './definitionsCollector'
import { resolveNames } from './nameResolver'
import { resolveImports } from './importResolver'
import { treeFromModule } from './scoping'
import { scanConflicts } from './definitionsScanner'
import { Definition, DefinitionsByName, LookupTable, LookupTableByModule } from './lookupTable'
import { Either, left, mergeInMany, right } from '@sweet-monads/either'
import { mkErrorMessage } from './cliCommands'

export interface Loc {
  source: string;
  start: { line: number; col: number; index: number; }
  end?: { line: number; col: number; index: number; }
}

// the default error location that usually indicates a bug in our code
const unknownLoc: Loc = {
  source: '<unknown>',
  start: { line: 0, col: 0, index: 0 },
}

/**
 * An error message whose locations have been resolved.
 */
export interface ErrorMessage {
  explanation: string;
  locs: Loc[];
}

// an adapter from IrErrorMessage to ErrorMessage
export function fromIrErrorMessage(sourceMap: Map<bigint, Loc>):
  (err: IrErrorMessage) => ErrorMessage {
  return (msg) => {
    return {
      explanation: msg.explanation,
      locs: msg.refs.map(id => sourceMap.get(id) ?? unknownLoc),
    }
  }
}

export type ParseResult<T> = Either<ErrorMessage[], T>

export interface ParserPhase1 {
  modules: QuintModule[],
  sourceMap: Map<bigint, Loc>
}

export interface ParserPhase2 extends ParserPhase1 {
  table: LookupTable
}

/**
 * The result of probing.
 */
export type ParseProbeResult =
  | { kind: 'toplevel' }
  | { kind: 'expr' }
  | { kind: 'error', messages: ErrorMessage[] }

/**
 * Try parsing text as an expression or a top-level declaration.
 *
 * @param text input text
 * @param sourceLocation a textual description of the source
 * @returns the result of probing
 */
export function
  probeParse(text: string, sourceLocation: string): ParseProbeResult {
  const errorMessages: ErrorMessage[] = []
  const parser = setupParser(text, sourceLocation, errorMessages)
  const tree = parser.unitOrExpr()
  if (errorMessages.length > 0) {
    return { kind: 'error', messages: errorMessages }
  } else {
    const listener = new ProbeListener()
    ParseTreeWalker.DEFAULT.walk(listener as QuintListener, tree)
    return listener.result
  }
}

/**
 * Phase 1 of the Quint parser. Read a string in the Quint syntax and produce the IR.
 * Note that the IR may be ill-typed and some names may be unresolved.
 * The main goal of this pass is to translate a sequence of characters into IR.
 */
export function parsePhase1(
  idGen: IdGenerator,
  text: string,
  sourceLocation: string
): ParseResult<ParserPhase1> {
  const errorMessages: ErrorMessage[] = []
  const parser = setupParser(text, sourceLocation, errorMessages)
  // run the parser
  const tree = parser.modules()
  if (errorMessages.length > 0) {
    // report the errors
    return left(errorMessages)
  } else {
    // walk through the AST and construct the IR
    const listener = new ToIrListener(sourceLocation, idGen)
    ParseTreeWalker.DEFAULT.walk(listener as QuintListener, tree)

    if (listener.errors.length > 0) {
      return left(listener.errors)
    } else if (listener.modules.length > 0) {
      return right({ modules: listener.modules, sourceMap: listener.sourceMap })
    } else {
      // istanbul ignore next
      throw new Error('Illegal state: root module is undefined. Please report a bug.')
    }
  }
}

/**
 * Phase 2 of the Quint parser. Read the IR and check that all names are defined.
 * Note that the IR may be ill-typed.
 */
export function parsePhase2(phase1Data: ParserPhase1): ParseResult<ParserPhase2> {
  const sourceMap: Map<bigint, Loc> = phase1Data.sourceMap

  const definitionsByModule: LookupTableByModule = new Map()

<<<<<<< HEAD
  const definitions = phase1Data.modules.reduce((result: Either<ErrorMessage[], LookupTable>, module) => {
=======
  const definitions = phase1Data.modules.reduce((result: Either<ErrorMessage[], LookupTableByModule>, module) => {
>>>>>>> d8c1150c
    const scopeTree = treeFromModule(module)
    const definitionsBeforeImport = collectDefinitions(module)
    definitionsByModule.set(module.name, definitionsBeforeImport)

    const [errors, definitions] = resolveImports(module, definitionsByModule)
    const errorLocator = mkErrorMessage(sourceMap)

<<<<<<< HEAD
    const importResult: Either<ErrorMessage[], DefinitionsByName> = errors.size > 0
      ? left(Array.from(errors, errorLocator))
      : right(definitions)
=======
    const importResult: Either<ErrorMessage[], LookupTable> = errors.size > 0
      ? left(Array.from(errors, errorLocator))
      : right(definitions)

    definitionsByModule.set(module.name, definitions)
>>>>>>> d8c1150c

    const conflictResult: Either<ErrorMessage[], void> =
      scanConflicts(definitions, scopeTree).mapLeft((conflicts): ErrorMessage[] => {
        return conflicts.map(conflict => {
          let msg, sources
          if (conflict.sources.some(source => source.kind === 'builtin')) {
            msg = `Built-in name ${conflict.identifier} is redefined in module ${module.name}`
            sources = conflict.sources.filter(source => source.kind === 'user')
          } else {
            msg = `Conflicting definitions found for name ${conflict.identifier} in module ${module.name}`
            sources = conflict.sources
          }

          const locs = sources.map(source => {
            const id = source.kind === 'user' ? source.reference : 0n // Impossible case, but TS requires the check
            let sourceLoc = sourceMap.get(id)
            if (!sourceLoc) {
              console.error(`No source location found for ${id}. Please report a bug.`)
              return unknownLoc
            } else {
              return sourceLoc
            }
          })

          return { explanation: msg, locs }
        })
      })

<<<<<<< HEAD
    const resolutionResult: Either<ErrorMessage[], LookupTable> =
=======
    const resolutionResult: Either<ErrorMessage[], void> =
>>>>>>> d8c1150c
      resolveNames(module, definitions, scopeTree).mapLeft(errors => {
        // Build error message with resolution explanation and the location obtained from sourceMap
        return errors.map(error => {
          const msg = `Failed to resolve ` +
            (error.kind === 'type' ? 'type alias' : 'name') +
            ` ${error.name} in definition for ${error.definitionName}, ` +
            `in module ${error.moduleName}`
          const id = error.reference
          if (id) {
            const sourceLoc = sourceMap.get(id)
            if (!sourceLoc) {
              console.error(`No source location found for ${id}. Please report a bug.`)
            }
            const loc = sourceLoc ?? unknownLoc
            return { explanation: msg, locs: [loc] }
          } else {
            return { explanation: msg, locs: [] }
          }
        })
      })

    return mergeInMany([importResult, conflictResult, resolutionResult])
<<<<<<< HEAD
      .chain(([_, __, table]) => result.map(t => new Map<bigint, Definition>([...t.entries(), ...table.entries()])))
=======
      .map((_) => definitionsByModule)
>>>>>>> d8c1150c
      .mapLeft(errors => errors.flat())
  }, right(new Map()))

  return definitions.map(table => ({ ...phase1Data, table }))
<<<<<<< HEAD

=======
>>>>>>> d8c1150c
}

export function compactSourceMap(sourceMap: Map<bigint, Loc>): { sourceIndex: any, map: any } {
  // Collect all sources in order to index them
  const sources: string[] = Array.from(sourceMap.values()).map(loc => loc.source)

  // Initialized two structures to be outputed
  const compactedSourceMap: Map<bigint, any[]> = new Map<bigint, number[]>()
  const sourcesIndex: Map<number, string> = new Map<number, string>()

  // Build a compacted version of the source map with array elements
  sourceMap.forEach((value, key) => {
    compactedSourceMap.set(key, [sources.indexOf(value.source), value.start, value.end ? value.end : {}])
  })

  // Build an index from ids to source
  sources.forEach((source) => {
    sourcesIndex.set(sources.indexOf(source), source)
  })

  return { sourceIndex: Object.fromEntries(sourcesIndex), map: Object.fromEntries(compactedSourceMap) }
}

// setup a Quint parser, so it can be used to parse from various non-terminals
function setupParser(text: string,
  sourceLocation: string, errorMessages: ErrorMessage[]): p.QuintParser {
  // error listener to report lexical and syntax errors
  const errorListener: any = {
    syntaxError: (recognizer: any,
      offendingSymbol: any,
      line: number,
      charPositionInLine: number,
      msg: string) => {
      const len = offendingSymbol
        ? offendingSymbol.stopIndex - offendingSymbol.startIndex
        : 0
      const index = offendingSymbol ? offendingSymbol.startIndex : 0
      const start = { line: line - 1, col: charPositionInLine, index }
      const end = { line: line - 1, col: charPositionInLine + len, index: index + len }
      errorMessages.push({ explanation: msg, locs: [{ source: sourceLocation, start, end }] })
    },
  }

  // Create the lexer and parser
  const inputStream = CharStreams.fromString(text)
  const lexer = new QuintLexer(inputStream)
  // remove the console listener and add our listener
  lexer.removeErrorListeners()
  lexer.addErrorListener(errorListener)

  const tokenStream = new CommonTokenStream(lexer)
  const parser = new p.QuintParser(tokenStream)

  // remove the console listener and add our listener
  parser.removeErrorListeners()
  parser.addErrorListener(errorListener)

  return parser
}

// a simple listener to figure out what has been parsed
class ProbeListener implements QuintListener {
  result: ParseProbeResult = {
    kind: 'error',
    messages: [{
      explanation: 'unknown parse result',
      locs: [],
    }],
  }

  exitUnitOrExpr(ctx: p.UnitOrExprContext) {
    if (ctx.unit()) {
      this.result = { kind: 'toplevel' }
    } else {
      this.result = { kind: 'expr' }
    }
  }
}<|MERGE_RESOLUTION|>--- conflicted
+++ resolved
@@ -136,11 +136,7 @@
 
   const definitionsByModule: LookupTableByModule = new Map()
 
-<<<<<<< HEAD
   const definitions = phase1Data.modules.reduce((result: Either<ErrorMessage[], LookupTable>, module) => {
-=======
-  const definitions = phase1Data.modules.reduce((result: Either<ErrorMessage[], LookupTableByModule>, module) => {
->>>>>>> d8c1150c
     const scopeTree = treeFromModule(module)
     const definitionsBeforeImport = collectDefinitions(module)
     definitionsByModule.set(module.name, definitionsBeforeImport)
@@ -148,17 +144,9 @@
     const [errors, definitions] = resolveImports(module, definitionsByModule)
     const errorLocator = mkErrorMessage(sourceMap)
 
-<<<<<<< HEAD
     const importResult: Either<ErrorMessage[], DefinitionsByName> = errors.size > 0
       ? left(Array.from(errors, errorLocator))
       : right(definitions)
-=======
-    const importResult: Either<ErrorMessage[], LookupTable> = errors.size > 0
-      ? left(Array.from(errors, errorLocator))
-      : right(definitions)
-
-    definitionsByModule.set(module.name, definitions)
->>>>>>> d8c1150c
 
     const conflictResult: Either<ErrorMessage[], void> =
       scanConflicts(definitions, scopeTree).mapLeft((conflicts): ErrorMessage[] => {
@@ -187,11 +175,7 @@
         })
       })
 
-<<<<<<< HEAD
     const resolutionResult: Either<ErrorMessage[], LookupTable> =
-=======
-    const resolutionResult: Either<ErrorMessage[], void> =
->>>>>>> d8c1150c
       resolveNames(module, definitions, scopeTree).mapLeft(errors => {
         // Build error message with resolution explanation and the location obtained from sourceMap
         return errors.map(error => {
@@ -214,19 +198,11 @@
       })
 
     return mergeInMany([importResult, conflictResult, resolutionResult])
-<<<<<<< HEAD
       .chain(([_, __, table]) => result.map(t => new Map<bigint, Definition>([...t.entries(), ...table.entries()])))
-=======
-      .map((_) => definitionsByModule)
->>>>>>> d8c1150c
       .mapLeft(errors => errors.flat())
   }, right(new Map()))
 
   return definitions.map(table => ({ ...phase1Data, table }))
-<<<<<<< HEAD
-
-=======
->>>>>>> d8c1150c
 }
 
 export function compactSourceMap(sourceMap: Map<bigint, Loc>): { sourceIndex: any, map: any } {
