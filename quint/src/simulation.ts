--- conflicted
+++ resolved
@@ -62,11 +62,8 @@
  *
  * @param idGen a unique generator of identifiers
  * @param code the source code of the modules
-<<<<<<< HEAD
-=======
  * @param mainStart the start index of the main module in the code
  * @param mainEnd the end index of the main module in the code
->>>>>>> 720ae599
  * @param mainName the module that should be used as a state machine
  * @param mainPath the lookup path that was used to retrieve the main module
  * @param options simulator settings
@@ -100,20 +97,8 @@
   ]
 
   // Construct the modules' code, adding the extra definitions to the main module
-<<<<<<< HEAD
-  // Find the module with `mainName` with `}` as the last char (followed by either another module or EOF)
-  // const mainModuleCode = code.match(/module A {(.*)}[[\s*module .+]|\s*]+$/)
-  // console.log(mainModuleCode)
-  console.log(mainStart, mainEnd)
-  const newMainModuleCode = code.slice(mainStart, mainEnd - 1) + extraDefs.join('\n')
-  console.log('new', newMainModuleCode)
-  const codeWithExtraDefs = code.slice(0, mainStart) + newMainModuleCode + code.slice(mainEnd)
-  // const newMainModuleCode = mainModuleCode![0].replace('}', extraDefs.join('\n') + '\n}')
-  // const codeWithExtraDefs = code.replace(mainModuleCode![0], newMainModuleCode)
-=======
   const newMainModuleCode = code.slice(mainStart, mainEnd - 1) + extraDefs.join('\n')
   const codeWithExtraDefs = code.slice(0, mainStart) + newMainModuleCode + code.slice(mainEnd)
->>>>>>> 720ae599
 
   const recorder = newTraceRecorder(options.verbosity, options.rng)
   const ctx = compileFromCode(idGen, codeWithExtraDefs, mainName, mainPath, recorder, options.rng.next)
