#!/usr/bin/env bash
# shellcheck disable=SC3043,SC3020

# Run a single example spec thru parsing, typechecking, tests, and verification
# and print a single markdown table row reporting the results.
#
# Usage:
#
#    ./run-example path/to/my/spec.qnt

result () {
    local cmd="$1"
    if ($cmd &> /dev/null)
    then
        printf ":white_check_mark:"
    else
        printf ":x:"
    fi
}

get_main () {
  local file="$1"
  local main=""
  if [[ "$file" == "classic/distributed/LamportMutex/LamportMutex.qnt" ]] ; then
    main="--main=LamportMutex_3_10"
<<<<<<< HEAD
  elif [[ "$file" == "solidity/ERC20/erc20.qnt" ]] ; then
    main="--main=erc20Tests"
=======
  elif [[ "$file" == "solidity/SimplePonzi/simplePonzi.qnt" ]] ; then
    main="--main=simplePonziTest"
  elif [[ "$file" == "solidity/GradualPonzi/gradualPonzi.qnt" ]] ; then
    main="--main=gradualPonziTest"
>>>>>>> f1b674ab
  fi
  echo "${main}"
}

get_verify_args () {
  local file="$1"
  local args=""
  if [[ "$file" == "classic/distributed/LamportMutex/LamportMutex.qnt" ]] ; then
    args="--init=Init --step=Next"
  fi
  echo "${args}"
}

file="$1"
syntax="$(result "quint parse ${file}")"
types="$(result "quint typecheck ${file}")"
main="$(get_main "${file}")"
tests="$(result "quint test ${main} ${file}")"
verify_args="$(get_verify_args "${file}")"
verify="$(result "quint verify --max-steps=5 ${verify_args} ${main} ${file}")"

echo "| [${file}](./${file}) | ${syntax} | ${types} | ${tests} | ${verify} |"<|MERGE_RESOLUTION|>--- conflicted
+++ resolved
@@ -23,15 +23,12 @@
   local main=""
   if [[ "$file" == "classic/distributed/LamportMutex/LamportMutex.qnt" ]] ; then
     main="--main=LamportMutex_3_10"
-<<<<<<< HEAD
   elif [[ "$file" == "solidity/ERC20/erc20.qnt" ]] ; then
     main="--main=erc20Tests"
-=======
   elif [[ "$file" == "solidity/SimplePonzi/simplePonzi.qnt" ]] ; then
     main="--main=simplePonziTest"
   elif [[ "$file" == "solidity/GradualPonzi/gradualPonzi.qnt" ]] ; then
     main="--main=gradualPonziTest"
->>>>>>> f1b674ab
   fi
   echo "${main}"
 }
