import { describe, it } from 'mocha'
import { assert } from 'chai'
import { NameDefinition, defaultDefinitions, DefinitionTable, TypeDefinition } from '../src/definitionsCollector'
import { resolveNames, NameResolutionResult } from '../src/nameResolver'

import { buildModuleWithExpressions, buildModuleWithDefs } from './builders/modules'

describe('nameResolver', () => {
<<<<<<< HEAD
  const nameDefinitions: NameDefinition[] = defaultDefinitions.concat([
=======
  const nameDefinitions: NameDefinition[] = defaultDefinitions.nameDefinitions.concat([
>>>>>>> af952f28
    { kind: 'const', identifier: 'TEST_CONSTANT' },
    { kind: 'def', identifier: 'unscoped_def' },
    { kind: 'def', identifier: 'scoped_def', scope: BigInt(2) },
  ])
  const typeDefinitions: TypeDefinition[] = [
    { identifier: 'MY_TYPE', type: { kind: 'int' } },
  ]

  const table: DefinitionTable = { nameDefinitions: nameDefinitions, typeDefinitions: typeDefinitions }

  describe('operator definitions', () => {
    it('finds top level definitions', () => {
      const tntModule = buildModuleWithExpressions(['TEST_CONSTANT.filter(a -> unscoped_def > 0)'])

      const result = resolveNames(tntModule, table)
      assert.deepEqual(result, { kind: 'ok' })
    })

    it('finds scoped definitions', () => {
      const tntModule = buildModuleWithExpressions(['TEST_CONSTANT.filter(a -> scoped_def > 0)'])

      const result = resolveNames(tntModule, table)
      assert.deepEqual(result, { kind: 'ok' })
    })

    it('does not find scoped definitions outside of scope', () => {
      const tntModule = buildModuleWithExpressions(['TEST_CONSTANT', 'scoped_def'])

      const result = resolveNames(tntModule, table)
      const expectedResult: NameResolutionResult = {
        kind: 'error',
        errors: [{ kind: 'operator', name: 'scoped_def', definitionName: 'd1', reference: BigInt(3) }],
      }
      assert.deepEqual(result, expectedResult)
    })

    it('find unresolved names inside aplication', () => {
      const tntModule = buildModuleWithExpressions(['head(x)', 'x(TRUE)'])

      const result = resolveNames(tntModule, table)
      const expectedResult: NameResolutionResult = {
        kind: 'error',
        errors: [
          { kind: 'operator', name: 'x', definitionName: 'd0', reference: BigInt(1) },
          { kind: 'operator', name: 'x', definitionName: 'd1', reference: BigInt(5) },
        ],
      }
      assert.deepEqual(result, expectedResult)
    })

    it('find unresolved names inside lambdas', () => {
      const tntModule = buildModuleWithExpressions(['Nat.filter(a -> x > 1)'])

      const result = resolveNames(tntModule, table)
      const expectedResult: NameResolutionResult = {
        kind: 'error',
        errors: [
          { kind: 'operator', name: 'x', definitionName: 'd0', reference: BigInt(2) },
        ],
      }
      assert.deepEqual(result, expectedResult)
    })

    it('find unresolved names inside lambdas', () => {
      const tntModule = buildModuleWithExpressions(['Nat.filter(a -> x > 1)'])

      const result = resolveNames(tntModule, table)
      const expectedResult: NameResolutionResult = {
        kind: 'error',
        errors: [
          { kind: 'operator', name: 'x', definitionName: 'd0', reference: BigInt(2) },
        ],
      }
      assert.deepEqual(result, expectedResult)
    })

    it('find unresolved names inside lets', () => {
      const tntModule = buildModuleWithExpressions(['val a = x { TRUE }', 'val a = TRUE { x }'])

      const result = resolveNames(tntModule, table)
      const expectedResult: NameResolutionResult = {
        kind: 'error',
        errors: [
          { kind: 'operator', name: 'x', definitionName: 'd0', reference: BigInt(1) },
          { kind: 'operator', name: 'x', definitionName: 'd1', reference: BigInt(8) },
        ],
      }
      assert.deepEqual(result, expectedResult)
    })
  })

  describe('type aliases', () => {
    it('resolves defined aliases', () => {
      const tntModule = buildModuleWithDefs([
        'const a: MY_TYPE',
        'var b: MY_TYPE',
      ])
      const result = resolveNames(tntModule, table)
      const expectedResult: NameResolutionResult = { kind: 'ok' }
      assert.deepEqual(result, expectedResult)
    })

    it('finds unresolved aliases under typed definitions', () => {
      const tntModule = buildModuleWithDefs([
        'const a: UNKNOWN_TYPE_0',
        'var b: UNKNOWN_TYPE_1',
        'type c = UNKNOWN_TYPE_2',
        'assume d = 1',
      ])
      const result = resolveNames(tntModule, table)
      const expectedResult: NameResolutionResult = {
        kind: 'error',
        errors: [
          { kind: 'type', name: 'UNKNOWN_TYPE_0', definitionName: 'a', reference: BigInt(1) },
          { kind: 'type', name: 'UNKNOWN_TYPE_1', definitionName: 'b', reference: BigInt(2) },
          { kind: 'type', name: 'UNKNOWN_TYPE_2', definitionName: 'c', reference: BigInt(3) },
        ],
      }
      assert.deepEqual(result, expectedResult)
    })

    it('finds unresolved aliases under chained lets', () => {
      const tntModule = buildModuleWithExpressions(['val x = 1 { val y: set(UNKNOWN_TYPE) = 1 { set(0) } }'])
      const result = resolveNames(tntModule, table)
      const expectedResult: NameResolutionResult = {
        kind: 'error',
        errors: [{ kind: 'type', name: 'UNKNOWN_TYPE', definitionName: 'd0', reference: BigInt(4) }],
      }
      assert.deepEqual(result, expectedResult)
    })

    it('finds unresolved aliases under set()', () => {
      const tntModule = buildModuleWithExpressions(['val x: set(UNKNOWN_TYPE) = 1 { 0 }'])
      const result = resolveNames(tntModule, table)
      const expectedResult: NameResolutionResult = {
        kind: 'error',
        errors: [{ kind: 'type', name: 'UNKNOWN_TYPE', definitionName: 'd0', reference: BigInt(2) }],
      }
      assert.deepEqual(result, expectedResult)
    })

    it('finds unresolved aliases under seq()', () => {
      const tntModule = buildModuleWithExpressions(['val x: seq(UNKNOWN_TYPE) = 1 { 0 }'])
      const result = resolveNames(tntModule, table)
      const expectedResult: NameResolutionResult = {
        kind: 'error',
        errors: [{ kind: 'type', name: 'UNKNOWN_TYPE', definitionName: 'd0', reference: BigInt(2) }],
      }
      assert.deepEqual(result, expectedResult)
    })

    it('finds unresolved aliases under functions', () => {
      const tntModule = buildModuleWithExpressions(['val x: UNKNOWN_TYPE -> OTHER_UNKNOWN_TYPE = 1 { 0 }'])
      const result = resolveNames(tntModule, table)
      const expectedResult: NameResolutionResult = {
        kind: 'error',
        errors: [
          { kind: 'type', name: 'UNKNOWN_TYPE', definitionName: 'd0', reference: BigInt(2) },
          { kind: 'type', name: 'OTHER_UNKNOWN_TYPE', definitionName: 'd0', reference: BigInt(2) },
        ],
      }
      assert.deepEqual(result, expectedResult)
    })

    it('finds unresolved aliases under operators', () => {
      const tntModule = buildModuleWithExpressions(['val f(x): (UNKNOWN_TYPE) => OTHER_UNKNOWN_TYPE = { unscoped_def } { 0 }'])
      const result = resolveNames(tntModule, table)
      const expectedResult: NameResolutionResult = {
        kind: 'error',
        errors: [
          { kind: 'type', name: 'UNKNOWN_TYPE', definitionName: 'd0', reference: BigInt(2) },
          { kind: 'type', name: 'OTHER_UNKNOWN_TYPE', definitionName: 'd0', reference: BigInt(2) },
        ],
      }
      assert.deepEqual(result, expectedResult)
    })

    it('finds unresolved aliases under tuples', () => {
      const tntModule = buildModuleWithExpressions(['val x: (UNKNOWN_TYPE, OTHER_UNKNOWN_TYPE) = (1, 2) { 0 }'])
      const result = resolveNames(tntModule, table)
      const expectedResult: NameResolutionResult = {
        kind: 'error',
        errors: [
          { kind: 'type', name: 'UNKNOWN_TYPE', definitionName: 'd0', reference: BigInt(4) },
          { kind: 'type', name: 'OTHER_UNKNOWN_TYPE', definitionName: 'd0', reference: BigInt(4) },
        ],
      }
      assert.deepEqual(result, expectedResult)
    })

    it('finds unresolved aliases under records', () => {
      const tntModule = buildModuleWithExpressions(['val x: { a: UNKNOWN_TYPE, b: OTHER_UNKNOWN_TYPE } = { a: 1, b: 2 } { 0 }'])
      const result = resolveNames(tntModule, table)
      const expectedResult: NameResolutionResult = {
        kind: 'error',
        errors: [
          { kind: 'type', name: 'UNKNOWN_TYPE', definitionName: 'd0', reference: BigInt(6) },
          { kind: 'type', name: 'OTHER_UNKNOWN_TYPE', definitionName: 'd0', reference: BigInt(6) },
        ],
      }
      assert.deepEqual(result, expectedResult)
    })

    it('finds unresolved aliases under union', () => {
      const tntModule = buildModuleWithExpressions([
        'val x: | { tag: "a", a: UNKNOWN_TYPE } | { tag: "b", b: OTHER_UNKNOWN_TYPE } = { tag: "a", a: 1 } { 0 }',
      ])
      const result = resolveNames(tntModule, table)
      const expectedResult: NameResolutionResult = {
        kind: 'error',
        errors: [
          { kind: 'type', name: 'UNKNOWN_TYPE', definitionName: 'd0', reference: BigInt(6) },
          { kind: 'type', name: 'OTHER_UNKNOWN_TYPE', definitionName: 'd0', reference: BigInt(6) },
        ],
      }
      assert.deepEqual(result, expectedResult)
    })
  })
})<|MERGE_RESOLUTION|>--- conflicted
+++ resolved
@@ -6,11 +6,7 @@
 import { buildModuleWithExpressions, buildModuleWithDefs } from './builders/modules'
 
 describe('nameResolver', () => {
-<<<<<<< HEAD
-  const nameDefinitions: NameDefinition[] = defaultDefinitions.concat([
-=======
   const nameDefinitions: NameDefinition[] = defaultDefinitions.nameDefinitions.concat([
->>>>>>> af952f28
     { kind: 'const', identifier: 'TEST_CONSTANT' },
     { kind: 'def', identifier: 'unscoped_def' },
     { kind: 'def', identifier: 'scoped_def', scope: BigInt(2) },
