--- conflicted
+++ resolved
@@ -35,13 +35,8 @@
  *          Otherwise, a map from expression ids to the corresponding error for
  *          the problematic expressions.
  */
-<<<<<<< HEAD
-export function inferEffects (builtinSignatures: Map<string, Signature>, definitionsTable: DefinitionTableByModule, module: TntModule): Either<Map<bigint, ErrorTree>, Map<bigint, Effect>> {
-  const visitor = new EffectInferrerVisitor(builtinSignatures, definitionsTable)
-=======
 export function inferEffects (context: Map<string, Signature>, lookupTable: LookupTableByModule, module: TntModule): Either<Map<bigint, ErrorTree>, Map<bigint, Effect>> {
   const visitor = new EffectInferrerVisitor(context, lookupTable)
->>>>>>> 41bdbe86
   walkModule(visitor, module)
   if (visitor.errors.size > 0) {
     return left(visitor.errors)
@@ -55,28 +50,16 @@
  * expressions. Errors are written to the errors attribute.
  */
 class EffectInferrerVisitor implements IRVisitor {
-<<<<<<< HEAD
-  constructor (builtinSignatures: Map<string, Signature>, definitionsTable: DefinitionTableByModule) {
-    this.builtinSignatures = builtinSignatures
-    this.definitionsTable = definitionsTable
-=======
   constructor (context: Map<string, Signature>, lookupTable: LookupTableByModule) {
     this.context = context
     this.lookupTable = lookupTable
->>>>>>> 41bdbe86
   }
 
   effects: Map<bigint, Effect> = new Map<bigint, Effect>()
   errors: Map<bigint, ErrorTree> = new Map<bigint, ErrorTree>()
 
-<<<<<<< HEAD
-  private builtinSignatures: Map<string, Signature>
-  private definitionsTable: DefinitionTableByModule
-  private context: Map<bigint, Signature> = new Map<bigint, Signature>()
-=======
   private context: Map<string, Signature>
   private lookupTable: LookupTableByModule
->>>>>>> 41bdbe86
   private freshVarCounters: Map<string, number> = new Map<string, number>()
 
   private currentModule?: TntModule
@@ -110,10 +93,10 @@
            */
           // Context values are functions over arity, call it with arity 1 since
           // arity doesn't matter for lambda-introduced names
-          if (!def.reference || !this.context.has(def.reference)) {
+          const paramEffect = this.context.get(expr.name)!(1)
+          if (!paramEffect) {
             throw new Error(`Couldn't find lambda parameter named ${expr.name} in context`)
           }
-          const paramEffect = this.context.get(def.reference)!(1)
 
           this.effects.set(expr.id, paramEffect)
           break
@@ -211,7 +194,7 @@
 
     // Set the expression effect as the definition effect for it to be available at the result
     this.effects.set(def.id, e)
-    this.context.set(def.id, (_) => e)
+    this.context.set(def.name, (_) => e)
   }
 
   /*     Γ ⊢ e: E
@@ -237,8 +220,7 @@
     expr.params
       .forEach(p => {
         const name = `e_${p}_${expr.id}`
-        const id = this.currentTable.index.get(p)!
-        this.context.set(id, (_) => ({
+        this.context.set(p, (_) => ({
           kind: 'quantified',
           name: name,
         }))
@@ -255,9 +237,8 @@
       .map(p => {
         // Context values are functions over arity, call it with arity 1 since
         // arity doesn't matter for lambda-introduced names
-        const id = this.currentTable.index.get(p)!
-        const paramEffect = this.context.get(id)!(1)
-        this.context.delete(id)
+        const paramEffect = this.context.get(p)!(1)
+        this.context.delete(p)
         return applySubstitution(this.substitutions, paramEffect)
       }))
 
@@ -290,11 +271,10 @@
 
   private fetchSignature (opcode: string, arity: number): Either<string, Effect> {
     // Assumes a valid number of arguments
-    const opcodeId = this.currentTable.index.get(opcode)!
-    if (!(opcodeId && this.context.has(opcodeId)) && !this.builtinSignatures.has(opcode)) {
+    if (!this.context.get(opcode)) {
       return left(`Signature not found for operator: ${opcode}`)
     }
-    const signatureFunction = this.builtinSignatures.get(opcode) ?? this.context.get(opcodeId)!
+    const signatureFunction = this.context.get(opcode)!
     const signature = signatureFunction(arity)
     return right(this.replaceEffectNamesWithFresh(signature))
   }
